--- conflicted
+++ resolved
@@ -28,10 +28,6 @@
   instructions.push(
     ComputeBudgetProgram.setComputeUnitLimit({ units: 1_000_000 })
   )
-<<<<<<< HEAD
-
-=======
->>>>>>> 7898a563
   await Promise.all(
     proposalInstructions.map((instruction) =>
       // withExecuteTransaction function mutate the given 'instructions' parameter
