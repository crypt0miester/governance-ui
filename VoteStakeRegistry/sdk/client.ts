--- conflicted
+++ resolved
@@ -1,10 +1,5 @@
-<<<<<<< HEAD
-import { Program, Provider, web3 } from '@project-serum/anchor'
+import { Program, Provider, web3 } from '@coral-xyz/anchor'
 import { IDL as DefaultIDL, VoterStakeRegistry } from './voter_stake_registry'
-=======
-import { Program, Provider, web3 } from '@coral-xyz/anchor'
-import { IDL, VoterStakeRegistry } from './voter_stake_registry'
->>>>>>> 7898a563
 
 export const DEFAULT_VSR_ID = new web3.PublicKey(
   'vsr2nfGVNHmSY8uxoBGqq8AQbwz3JwaEaHqGbsTPXqQ'
