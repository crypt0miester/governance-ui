import {
  PublicKey,
  Keypair,
  TransactionInstruction,
  Connection,
} from '@solana/web3.js'

import {
  getGovernanceProgramVersion,
  GovernanceConfig,
  GoverningTokenConfigAccountArgs,
  SetRealmAuthorityAction,
  VoteTipping,
  WalletSigner,
  withCreateGovernance,
  withCreateMintGovernance,
  withCreateNativeTreasury,
  withCreateRealm,
  withDepositGoverningTokens,
  withSetRealmAuthority,
} from '@solana/spl-governance'

import { getWalletPublicKey } from '@utils/sendTransactions'
import { tryGetMint } from '@utils/tokens'

import { parseMintMaxVoteWeight } from '@tools/governance/units'
import {
  getTimestampFromDays,
  getMintNaturalAmountFromDecimalAsBN,
} from '@tools/sdk/units'
import { withCreateMint } from '@tools/sdk/splToken/withCreateMint'
import { withCreateAssociatedTokenAccount } from '@tools/sdk/splToken/withCreateAssociatedTokenAccount'
import { withMintTo } from '@tools/sdk/splToken/withMintTo'
import { DISABLED_VOTER_WEIGHT } from '@tools/constants'

import BN from 'bn.js'
import { createGovernanceThresholds } from './configs'

export interface Web3Context {
  connection: Connection
  wallet: WalletSigner
}
export interface RealmCreationV2 {
  _programVersion: 2

  programIdAddress: string

  realmName: string
  tokensToGovernThreshold: number | undefined
  maxVotingTimeInDays?: number

  nftCollectionCount?: number
  existingCommunityMintPk: PublicKey | undefined
  communityYesVotePercentage: 'disabled' | number
  transferCommunityMintAuthority: boolean

  useSupplyFactor: boolean
  communityMintSupplyFactor: number | undefined
  communityAbsoluteMaxVoteWeight: number | undefined

  createCouncil: boolean
  existingCouncilMintPk: PublicKey | undefined
  transferCouncilMintAuthority: boolean
  councilWalletPks: PublicKey[]

  communityTokenConfig?: GoverningTokenConfigAccountArgs
  skipRealmAuthority?: boolean
}
type RealmCreationV3 = {
  _programVersion: 3
  councilTokenConfig: GoverningTokenConfigAccountArgs
  councilYesVotePercentage: 'disabled' | number
} & Omit<RealmCreationV2, '_programVersion'>

export type RealmCreation = RealmCreationV2 | RealmCreationV3

export async function prepareRealmCreation({
  connection,
  wallet,
  programIdAddress,

  realmName,
  tokensToGovernThreshold,
  maxVotingTimeInDays = 3,

  nftCollectionCount = 0,
  existingCommunityMintPk,
  communityYesVotePercentage,
  transferCommunityMintAuthority,

  useSupplyFactor,
  communityMintSupplyFactor,
  communityAbsoluteMaxVoteWeight,

  createCouncil,
  existingCouncilMintPk,
  transferCouncilMintAuthority,
  councilWalletPks,

  communityTokenConfig,
  skipRealmAuthority,
  ...params
}: RealmCreation & Web3Context) {
  const realmInstructions: TransactionInstruction[] = []
  const realmSigners: Keypair[] = []

  const mintsSetupInstructions: TransactionInstruction[] = []
  const councilMembersInstructions: TransactionInstruction[] = []

  const mintsSetupSigners: Keypair[] = []
  const initialCouncilTokenAmount = 1

  const walletPk = getWalletPublicKey(wallet)
  const programIdPk = new PublicKey(programIdAddress)
  const programVersion = await getGovernanceProgramVersion(
    connection,
    programIdPk
  )

  console.log(
    'Prepare realm - program and version',
    programIdAddress,
    programVersion
  )
  const communityMintAccount =
    existingCommunityMintPk &&
    (await tryGetMint(connection, existingCommunityMintPk))
  const zeroCommunityTokenSupply = existingCommunityMintPk
    ? communityMintAccount?.account.supply.isZero()
    : true
  const communityMintDecimals = communityMintAccount?.account?.decimals || 6

  const communityMaxVoteWeightSource = parseMintMaxVoteWeight(
    useSupplyFactor,
    communityMintDecimals,
    communityMintSupplyFactor,
    communityAbsoluteMaxVoteWeight
  )

  // If we're using an existing community mint check if we can create a governance for it
  // 1) The mint must have mintAuthority
  // 2) The current wallet must be the authority
  let createCommunityMintGovernance = communityMintAccount?.account.mintAuthority?.equals(
    walletPk
  )

  console.log('Prepare realm - community mint address', existingCommunityMintPk)
  console.log('Prepare realm - community mint account', communityMintAccount)

  const councilMintAccount =
    existingCouncilMintPk &&
    (await tryGetMint(connection, existingCouncilMintPk))
  const zeroCouncilTokenSupply = existingCommunityMintPk
    ? councilMintAccount?.account.supply.isZero()
    : true
  const councilMintHasMintAuthority = councilMintAccount
    ? !!councilMintAccount.account.mintAuthority
    : true

  console.log('Prepare realm - council mint address', existingCouncilMintPk)
  console.log('Prepare realm - council mint account', councilMintAccount)

  let communityMintPk = existingCommunityMintPk

  if (!communityMintPk) {
    // Create community mint
    communityMintPk = await withCreateMint(
      connection,
      mintsSetupInstructions,
      mintsSetupSigners,
      walletPk,
      null,
      communityMintDecimals,
      walletPk
    )
    // If we create the mint then always create a governance for it
    createCommunityMintGovernance = true
  }

  console.log(
    'Prepare realm - zero community token supply',
    zeroCommunityTokenSupply,
    ' | zero council token supply',
    zeroCouncilTokenSupply
  )
  console.log('Prepare realm - council mint address', existingCouncilMintPk)
  // Create council mint
  let councilMintPk

  // TODO explain the circumstances under which this set of conditions would be true
  if (
    zeroCommunityTokenSupply &&
    zeroCouncilTokenSupply &&
    nftCollectionCount === 0 &&
    councilWalletPks.length === 0
  ) {
    councilWalletPks.push(wallet.publicKey as PublicKey)
    councilMintPk = await withCreateMint(
      connection,
      mintsSetupInstructions,
      mintsSetupSigners,
      walletPk,
      null,
      0,
      walletPk
    )
  } else if (!existingCouncilMintPk && createCouncil) {
    councilMintPk = await withCreateMint(
      connection,
      mintsSetupInstructions,
      mintsSetupSigners,
      walletPk,
      null,
      0,
      walletPk
    )
  } else {
    councilMintPk = existingCouncilMintPk
  }

  // Convert to mint natural amount
  const minCommunityTokensToCreateAsMintValue =
    typeof tokensToGovernThreshold !== 'undefined'
      ? getMintNaturalAmountFromDecimalAsBN(
          tokensToGovernThreshold,
          communityMintDecimals
        )
      : DISABLED_VOTER_WEIGHT

  const realmPk = await withCreateRealm(
    realmInstructions,
    programIdPk,
    programVersion,
    realmName,
    walletPk,
    communityMintPk,
    walletPk,
    councilMintPk,
    communityMaxVoteWeightSource,
    minCommunityTokensToCreateAsMintValue,
    communityTokenConfig,
    params._programVersion === 3 ? params.councilTokenConfig : undefined
  )

<<<<<<< HEAD
  console.log('Prepare realm - council members', councilWalletPks)
  for (const teamWalletPk of councilWalletPks) {
    // In version 3 we just deposit council tokens directly into the DAO
    if (programVersion >= 3) {
      continue
    }

    // before version 3, we have to mint the tokens to wallets
    else {
      const ataPk = await withCreateAssociatedTokenAccount(
        councilMembersInstructions,
        councilMintPk,
        teamWalletPk,
        walletPk
      )

      // Mint 1 council token to each team member
      await withMintTo(
        councilMembersInstructions,
        councilMintPk,
        ataPk,
        walletPk,
        initialCouncilTokenAmount
      )

      if (teamWalletPk.equals(walletPk)) {
        await withDepositGoverningTokens(
          realmInstructions,
          programIdPk,
          programVersion,
          realmPk,
          ataPk,
          councilMintPk,
          walletPk,
          walletPk,
          walletPk,
          new BN(initialCouncilTokenAmount)
        )
      }
=======
  const tokenAmount = 1

  console.log('Prepare realm - council members', councilWalletPks)
  for (const teamWalletPk of councilWalletPks) {
    const ataPk = await withCreateAssociatedTokenAccount(
      councilMembersInstructions,
      councilMintPk,
      teamWalletPk,
      walletPk
    )

    // Mint 1 council token to each team member
    await withMintTo(
      councilMembersInstructions,
      councilMintPk,
      ataPk,
      walletPk,
      tokenAmount
    )

    if (teamWalletPk.equals(walletPk)) {
      await withDepositGoverningTokens(
        realmInstructions,
        programIdPk,
        programVersion,
        realmPk,
        walletPk,
        councilMintPk,
        walletPk,
        walletPk,
        walletPk,
        new BN(initialCouncilTokenAmount)
      )
>>>>>>> f9c4dd2d
    }
  }

  const {
    communityVoteThreshold,
    councilVoteThreshold,
    councilVetoVoteThreshold,
    communityVetoVoteThreshold,
  } = createGovernanceThresholds(
    programVersion,
    communityYesVotePercentage,
    params._programVersion === 3 ? params.councilYesVotePercentage : 'disabled'
  )

  // Put community and council mints under the realm governance with default config
  const config = new GovernanceConfig({
    communityVoteThreshold: communityVoteThreshold,
    minCommunityTokensToCreateProposal: minCommunityTokensToCreateAsMintValue,
    // Do not use instruction hold up time
    minInstructionHoldUpTime: 0,
    // max voting time 3 days
    maxVotingTime: getTimestampFromDays(maxVotingTimeInDays),
    communityVoteTipping: VoteTipping.Strict,
    councilVoteTipping: VoteTipping.Strict,
    minCouncilTokensToCreateProposal: new BN(initialCouncilTokenAmount),
    councilVoteThreshold: councilVoteThreshold,
    councilVetoVoteThreshold: councilVetoVoteThreshold,
    communityVetoVoteThreshold: communityVetoVoteThreshold,
    votingCoolOffTime: 0,
    depositExemptProposalCount: 10,
  })

  const communityMintGovPk = createCommunityMintGovernance
    ? await withCreateMintGovernance(
        realmInstructions,
        programIdPk,
        programVersion,
        realmPk,
        communityMintPk,
        config,
        transferCommunityMintAuthority,
        walletPk,
        PublicKey.default,
        walletPk,
        walletPk
      )
    : await withCreateGovernance(
        realmInstructions,
        programIdPk,
        programVersion,
        realmPk,
        communityMintPk,
        config,
        PublicKey.default,
        walletPk,
        walletPk
      )

  await withCreateNativeTreasury(
    realmInstructions,
    programIdPk,
    programVersion,
    communityMintGovPk,
    walletPk
  )

  if (councilMintPk && councilMintHasMintAuthority) {
    await withCreateMintGovernance(
      realmInstructions,
      programIdPk,
      programVersion,
      realmPk,
      councilMintPk,
      config,
      transferCouncilMintAuthority,
      walletPk,
      PublicKey.default,
      walletPk,
      walletPk
    )
  }

  // Set the community governance as the realm authority
  if (!skipRealmAuthority) {
    withSetRealmAuthority(
      realmInstructions,
      programIdPk,
      programVersion,
      realmPk,
      walletPk,
      communityMintGovPk,
      SetRealmAuthorityAction.SetChecked
    )
  }

  return {
    communityMintGovPk,
    communityMintPk,
    councilMintPk,
    realmPk,
    realmInstructions,
    realmSigners,
    mintsSetupInstructions,
    mintsSetupSigners,
    councilMembersInstructions,
    walletPk,
    programIdPk,
    programVersion,
    minCommunityTokensToCreateAsMintValue,
  }
}<|MERGE_RESOLUTION|>--- conflicted
+++ resolved
@@ -242,12 +242,22 @@
     params._programVersion === 3 ? params.councilTokenConfig : undefined
   )
 
-<<<<<<< HEAD
   console.log('Prepare realm - council members', councilWalletPks)
   for (const teamWalletPk of councilWalletPks) {
     // In version 3 we just deposit council tokens directly into the DAO
     if (programVersion >= 3) {
-      continue
+      await withDepositGoverningTokens(
+        realmInstructions,
+        programIdPk,
+        programVersion,
+        realmPk,
+        councilMintPk,
+        councilMintPk,
+        walletPk,
+        walletPk,
+        walletPk,
+        new BN(initialCouncilTokenAmount)
+      )
     }
 
     // before version 3, we have to mint the tokens to wallets
@@ -282,41 +292,6 @@
           new BN(initialCouncilTokenAmount)
         )
       }
-=======
-  const tokenAmount = 1
-
-  console.log('Prepare realm - council members', councilWalletPks)
-  for (const teamWalletPk of councilWalletPks) {
-    const ataPk = await withCreateAssociatedTokenAccount(
-      councilMembersInstructions,
-      councilMintPk,
-      teamWalletPk,
-      walletPk
-    )
-
-    // Mint 1 council token to each team member
-    await withMintTo(
-      councilMembersInstructions,
-      councilMintPk,
-      ataPk,
-      walletPk,
-      tokenAmount
-    )
-
-    if (teamWalletPk.equals(walletPk)) {
-      await withDepositGoverningTokens(
-        realmInstructions,
-        programIdPk,
-        programVersion,
-        realmPk,
-        walletPk,
-        councilMintPk,
-        walletPk,
-        walletPk,
-        walletPk,
-        new BN(initialCouncilTokenAmount)
-      )
->>>>>>> f9c4dd2d
     }
   }
 
